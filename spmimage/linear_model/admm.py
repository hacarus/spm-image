--- conflicted
+++ resolved
@@ -10,10 +10,7 @@
 from sklearn.linear_model.coordinate_descent import _alpha_grid
 from sklearn.utils.extmath import safe_sparse_dot
 from sklearn.model_selection import check_cv
-<<<<<<< HEAD
-=======
 from sklearn.externals.joblib import Parallel, delayed
->>>>>>> 1ab045cd
 
 logger = getLogger(__name__)
 
@@ -26,8 +23,6 @@
     n_samples = X.shape[0]
     return np.linalg.norm(y - X.dot(w)) / n_samples + alpha * np.sum(np.abs(z))
 
-<<<<<<< HEAD
-x
 def _update(X, y_k, D, inv_Xy_k, inv_D, alpha, rho, max_iter, tol):
     # Initialize ADMM parameters
     n_samples = X.shape[0]
@@ -55,9 +50,6 @@
     return w_k, t
 
 
-=======
-
->>>>>>> 1ab045cd
 def admm_path(X, y, Xy=None, alphas=None, eps=1e-3, n_alphas=100, rho=1.0, fit_intercept=True,
               normalize=False, copy_X=True, max_iter=1000, tol=1e-04):
     _, n_features = X.shape
@@ -175,7 +167,6 @@
     inv_D = inv_matrix.dot(rho * D.T)
 
     # Update ADMM parameters by columns
-<<<<<<< HEAD
     n_iter_ = np.empty((n_targets,), dtype=int)
     if n_targets == 1:
         w_t, n_iter_[0] = _update(X, y, D, inv_Xy, inv_D, alpha, rho, max_iter, tol)
@@ -187,27 +178,6 @@
             w_t[:, k], n_iter_[k] = results[k]
 
     return np.squeeze(w_t.T), n_iter_.tolist()
-=======
-    for k in range(n_targets):
-        # initial cost
-        cost = _cost_function(X, y[:, k], w_t[:, k], z_t[:, k], alpha)
-        for t in range(max_iter):
-            # Update
-            w_t[:, k] = inv_matrix_XTy[:, k] \
-                        + inv_matrix_DT.dot(z_t[:, k] - h_t[:, k] / rho)
-            Dw_t = D.dot(w_t[:, k])
-            z_t[:, k] = _soft_threshold(Dw_t + h_t[:, k] / rho, threshold)
-            h_t[:, k] += rho * (Dw_t - z_t[:, k])
-
-            # after cost
-            pre_cost = cost
-            cost = _cost_function(X, y[:, k], w_t[:, k], z_t[:, k], alpha)
-            gap = np.abs(cost - pre_cost)
-            if gap < tol:
-                break
-        n_iter_.append(t)
-    return np.squeeze(w_t), n_iter_
->>>>>>> 1ab045cd
 
 
 class GeneralizedLasso(LinearModel, RegressorMixin):
@@ -359,10 +329,6 @@
             raise ValueError("X and y have inconsistent dimensions (%d != %d)"
                              % (X.shape[0], y.shape[0]))
 
-<<<<<<< HEAD
-=======
-        
->>>>>>> 1ab045cd
         # All LinearModelCV parameters except 'cv' are acceptable
         path_params = self.get_params()
         
@@ -453,8 +419,4 @@
         self.intercept_ = model.intercept_
         self.n_iter_ = model.n_iter_
 
-<<<<<<< HEAD
         return self
-=======
-        return self
->>>>>>> 1ab045cd
