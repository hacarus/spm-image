--- conflicted
+++ resolved
@@ -19,10 +19,10 @@
     l, u = l_and_u
     ab = np.zeros((l + u + 1, n_samples))
     for i in range(u):
-        ab[u - i - 1, u - i:] = np.diag(X, k = u - i)
+        ab[u - i - 1, u - i:] = np.diag(X, k=u - i)
     ab[u, :] = np.diag(X)
     for i in range(l):
-        ab[u + i + 1, :n_samples - i - 1] = np.diag(X, k = -l - i)
+        ab[u + i + 1, :n_samples - i - 1] = np.diag(X, k=-l - i)
     return ab
 
 
@@ -214,20 +214,6 @@
         (1 / (2 * n_samples)) * ||y - Xw||^2_2 + alpha * ||w||_1
     """
 
-<<<<<<< HEAD
-=======
-    def __init__(self, alpha=1.0, rho=1.0, fit_intercept=True,
-                 normalize=False, copy_X=True, max_iter=1000,
-                 tol=1e-4, tridiagonal=False):
-        """Variables Description:
-        tridiagonal: Using Tridiagonal Matrix Algorithm (TDM)
-                     This mode can be used if X.T.dot(X) (not X) is a tridiagonal matrix.
-        """
-        super().__init__(alpha=alpha, rho=rho, fit_intercept=fit_intercept,
-                         normalize=normalize, copy_X=copy_X, max_iter=max_iter,
-                         tol=tol, tridiagonal=tridiagonal)
-
->>>>>>> d7019a43
     def generate_transform_matrix(self, n_features: int) -> np.ndarray:
         return np.eye(n_features)
 
@@ -254,16 +240,12 @@
     def generate_transform_matrix(self, n_features: int) -> np.ndarray:
         fused = np.eye(n_features) - np.eye(n_features, k=-1)
         fused[0, 0] = 0
-<<<<<<< HEAD
         return self.merge_matrix(n_features, fused)
 
     def merge_matrix(self, n_features: int, trend_matrix: np.ndarray) -> np.ndarray:
         generated = self.sparse_coef * np.eye(n_features) + self.trend_coef * trend_matrix
         if self.tridiagonal:
             return sp.sparse.dia_matrix(generated)
-=======
-        generated = self.sparse_coef * np.eye(n_features) + self.fused_coef * fused
->>>>>>> d7019a43
         return generated
 
 
@@ -275,7 +257,6 @@
         trend[-1:, -1] = 1
         return self.merge_matrix(n_features, trend)
 
-<<<<<<< HEAD
 
 class QuadraticTrendFilteringADMM(TrendFilteringADMM):
 
@@ -295,8 +276,4 @@
             trend[-1, -1] = 1
             trend[-1, -2] = -1
             trend[-1, -3] = 0
-        return self.merge_matrix(n_features, trend)
-=======
-        generated = self.sparse_coef * np.eye(n_features) + self.trend_coef * trend
-        return generated
->>>>>>> d7019a43
+        return self.merge_matrix(n_features, trend)