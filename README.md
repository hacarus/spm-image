# spm-image : Sparse modeling and Compressive sensing in Python

spm-image is a Python library for image analysis using sparse modeling and compressive sensing.

## Requirements

* Python 3.5 or later

## Install

    pip install spm-image

## For developers

To set up development environment, run the following commands.

```
python -m venv venv
source venv/bin/activate
pip install -r requirements.txt
```

### Examples
To set up examples environment, run the following commands.
```
python -m venv examples_venv
source examples_venv/bin/activate
pip install -r examples_requirements
```

### Testing

You can run all test cases just like this

```
python -m unittest tests/test_*.py
```

Or run specific test case as follows

```
<<<<<<< HEAD
python -m unittest tests.test_decomposition_ksvd.TestKSVD
```
=======
python -m unittest test_decomposition_ksvd.TestKSVD.test_ksvd
```
>>>>>>> 37a876af
<|MERGE_RESOLUTION|>--- conflicted
+++ resolved
@@ -39,10 +39,5 @@
 Or run specific test case as follows
 
 ```
-<<<<<<< HEAD
 python -m unittest tests.test_decomposition_ksvd.TestKSVD
 ```
-=======
-python -m unittest test_decomposition_ksvd.TestKSVD.test_ksvd
-```
->>>>>>> 37a876af
